;;; sparql-mode.el --- Interactively evaluate SPARQL

;; Copyright (C) 2011  Craig Andera
;; Copyright (C) 2013  Marcus Nitzschke
;; Copyright (C) 2013  Bjarte Johansen

;; Author: Craig Andera <candera at wangdera dot com>
;; Maintainer: Bjarte Johansen <Bjarte dot Johansen at gmail dot com>
;; Homepage: https://github.com/ljos/sparql-mode
;; Version: 0.0.1

;; This file is not part of GNU Emacs.

;; This program is free software; you can redistribute it and/or modify
;; it under the terms of the GNU General Public License as published by
;; the Free Software Foundation, either version 3 of the License, or
;; (at your option) any later version.

;; This program is distributed in the hope that it will be useful,
;; but WITHOUT ANY WARRANTY; without even the implied warranty of
;; MERCHANTABILITY or FITNESS FOR A PARTICULAR PURPOSE.  See the
;; GNU General Public License for more details.

;; You should have received a copy of the GNU General Public License
;; along with this program.  If not, see <http://www.gnu.org/licenses/>.

;;; Commentary:

;; Mode for editing and interactivily evaluating SPARQL queries.

;; Usage:

;; Add to your emacs config:

;;  (add-to-list 'load-path "/path/to/sparql-mode-dir")
;;  (autoload 'sparql-mode "sparql-mode.el"
;;   "Major mode for editing SPARQL files" t)
;;  (add-to-list 'auto-mode-alist '("\\.sparql$" . sparql-mode))


(defgroup sparql nil
  "Major mode for editing and evaluating SPARQL queries."
  )

(defcustom sparql-default-base-url "http://localhost:2020/"
  "The default URL of the SPARQL endpoint."
  :group 'sparql
  :type 'string)

(defcustom sparql-default-format "text/csv"
  "The default format of the returned results."
  :group 'sparql
  :type '(choice
          (const :tag "Comma separated values" "text/csv")
          (const :tag "Tab separated values" "text/tab-separated-values")
          (const :tag "JSON" "application/sparql-results+json")
          (const :tag "SPARQL XML" "application/sparql-results+xml")
          (string :tag "Custom")))

(defcustom sparql-prompt-format nil
  "Non-nil means prompt user for requested format
 on each query evaluation."
  :group 'sparql
  :type 'boolean)

;; URL encoding for parameters
(defun http-url-encode (str)
  "URL encode STR."
  (apply 'concat
          (mapcar (lambda (c)
                       (if (or (and (>= c ?a) (<= c ?z))
                                  (and (>= c ?A) (<= c ?Z))
                                     (and (>= c ?0) (<= c ?9)))
                                  (string c)
                              (format "%%%02x" c)))
                   (encode-coding-string str 'utf-8))))

(defvar sparql-base-url nil)
(defvar sparql-format nil)

(defun sparql-set-base-url (url)
  "Sets the base URL for queries"
  ;; TODO: This isn't displaying the prompt for some reason
  (interactive "sNew base URL for queries: ")
  (setq sparql-base-url url))

(defun sparql-get-base-url ()
  "Returns the base URL for SPARQL queries in this buffer unless
it has not been set, in which case it prompts the user."
  (if sparql-base-url
      sparql-base-url
    (setq sparql-base-url
          (read-string
           (format "SPARQL URL (%s): " sparql-default-base-url)
           nil
           nil
           sparql-default-base-url))))

(defun sparql-get-format ()
<<<<<<< HEAD
  "Returns the requested result format for queries in this buffer
unless it has not been set, in which case it prompts the user."
  (if sparql-format
      (setq sparql-format
	    (read-string
	     (format "Format (%s): " sparql-format)
	     nil
	     nil
	     sparql-format))
=======
  "Returns the requested result format for queries in this buffer unless it has not been set, in which case it prompts the user."
  (let ((current-format (or sparql-format sparql-default-format)))
>>>>>>> 7cfe7328
    (setq sparql-format
          (read-string
           (format "Format (%s): " current-format)
           nil
           nil
           current-format))))

(defun sparql-query-region ()
  "Submit the active region as a query to a SPARQL HTTP endpoint.
If the region is not active, use the whole buffer."
  (interactive)
  (let* ((beg (if (region-active-p) (region-beginning) (point-min)))
         (end (if (region-active-p) (region-end) (point-max)))
         (text (buffer-substring beg end))
         (url-request-method "POST")
         (url-request-extra-headers (list
                                     (cons "Content-Type" "application/x-www-form-urlencoded")
                                     (cons "Accept" (sparql-get-format))))
         (url-request-data (format "query=%s" (http-url-encode text)))
         (url (sparql-get-base-url))
         (b (url-retrieve url
                          #'(lambda (status &rest cbargs)))))
    (switch-to-buffer-other-window b)))

(defconst sparql-keywords-re
  (regexp-opt
   '("ADD" "ALL" "AS" "ASC" "ASK"
     "BASE" "BIND" "BINDINGS" "BY"
     "CLEAR" "CONSTRUCT" "COPY" "CREATE"
     "DATA" "DEFAULT" "DELETE" "DESC" "DESCRIBE" "DISTINCT" "DROP"
     "FILTER" "FROM"
     "GRAPH" "GROUP"
     "HAVING"
     "IN" "INSERT" "INTO"
     "LIMIT" "LOAD"
     "MINUS" "MOVE"
     "NAMED" "NOT"
     "OFFSET" "OPTIONAL" "ORDER"
     "PREFIX"
     "REDUCED"
     "SELECT" "SERVICE" "SILENT"
     "TO"
     "UNDEF" "UNION" "USING"
     "WHERE" "WITH")
   'words))

(defconst sparql-keywords
  `(("<.*>" . font-lock-constant-face)
    (".*\\(#.*\\)" 1 font-lock-comment-face)
    ,sparql-keywords-re
    ("\\?\\w+" . font-lock-variable-name-face)
    ("\"[^\"]*\"" . font-lock-string-face)
    ("'[^']*'" . font-lock-string-face)))

(defvar sparql-indent-offset 2
  "*Indentation offset for `sparql-mode'")

(defun sparql-indent-line ()
  "Indent current line as a sparql expression."
  (interactive)
  (back-to-indentation)
  (let ((indent-column 0))
    (save-excursion
      (ignore-errors
        (while (= 0 indent-column)
          (backward-up-list)
          (when (looking-at "{")
            (setq indent-column
                  (+ (current-indentation)
                     sparql-indent-offset)))
          (when (looking-at "(")
            (setq indent-column
                  (1+ (current-column)))))))
    (save-excursion
      (when (looking-at "}")
        (setq indent-column
              (- indent-column
                 sparql-indent-offset))))
    (indent-line-to indent-column)))


;;;###autoload
(define-derived-mode sparql-mode text-mode "SPARQL"
  :group 'sparql-mode
  (make-local-variable 'sparql-base-url)
  ;; Comments
  (make-local-variable 'comment-start)
  (setq comment-start "# ")
  ;; Indentation
  (set (make-local-variable 'indent-line-function) 'sparql-indent-line)
  ;; Font-lock support
  (setq font-lock-defaults '(sparql-keywords))
  ;; Key maps
  (define-key sparql-mode-map (kbd "C-c C-x") 'sparql-query-region))

(provide 'sparql-mode)

;;; sparql-mode.el ends here<|MERGE_RESOLUTION|>--- conflicted
+++ resolved
@@ -97,20 +97,9 @@
            sparql-default-base-url))))
 
 (defun sparql-get-format ()
-<<<<<<< HEAD
   "Returns the requested result format for queries in this buffer
 unless it has not been set, in which case it prompts the user."
-  (if sparql-format
-      (setq sparql-format
-	    (read-string
-	     (format "Format (%s): " sparql-format)
-	     nil
-	     nil
-	     sparql-format))
-=======
-  "Returns the requested result format for queries in this buffer unless it has not been set, in which case it prompts the user."
   (let ((current-format (or sparql-format sparql-default-format)))
->>>>>>> 7cfe7328
     (setq sparql-format
           (read-string
            (format "Format (%s): " current-format)
