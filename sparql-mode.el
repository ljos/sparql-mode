;;; sparql-mode.el --- Interactively evaluate SPARQL

;; Copyright (C) 2011  Craig Andera
;; Copyright (C) 2013  Marcus Nitzschke
;; Copyright (C) 2013  Bjarte Johansen

;; Author: Craig Andera <candera at wangdera dot com>
;; Maintainer: Bjarte Johansen <Bjarte dot Johansen at gmail dot com>
;; Homepage: https://github.com/ljos/sparql-mode
;; Version: 0.0.1

;; This file is not part of GNU Emacs.

;; This program is free software; you can redistribute it and/or modify
;; it under the terms of the GNU General Public License as published by
;; the Free Software Foundation, either version 3 of the License, or
;; (at your option) any later version.

;; This program is distributed in the hope that it will be useful,
;; but WITHOUT ANY WARRANTY; without even the implied warranty of
;; MERCHANTABILITY or FITNESS FOR A PARTICULAR PURPOSE.  See the
;; GNU General Public License for more details.

;; You should have received a copy of the GNU General Public License
;; along with this program.  If not, see <http://www.gnu.org/licenses/>.

;;; Commentary:

;; Mode for editing and interactivily evaluating SPARQL queries.

;; Usage:

;; Add to your emacs config:

;;  (add-to-list 'load-path "/path/to/sparql-mode-dir")
;;  (autoload 'sparql-mode "sparql-mode.el"
;;   "Major mode for editing SPARQL files" t)
;;  (add-to-list 'auto-mode-alist '("\\.sparql$" . sparql-mode))


(defgroup sparql nil
  "Major mode for editing and evaluating SPARQL queries.")

(defcustom sparql-default-base-url "http://localhost:2020/"
  "The default URL of the SPARQL endpoint."
  :group 'sparql
  :type 'string)

(defcustom sparql-default-format "text/csv"
  "The default format of the returned results."
  :group 'sparql
  :type '(choice
          (const :tag "Comma separated values" "text/csv")
          (const :tag "Tab separated values" "text/tab-separated-values")
          (const :tag "JSON" "application/sparql-results+json")
          (const :tag "SPARQL XML" "application/sparql-results+xml")
          (string :tag "Custom")))

(defcustom sparql-prompt-format nil
  "Non-nil means prompt user for requested format
 on each query evaluation."
  :group 'sparql
  :type 'boolean)

;; URL encoding for parameters
(defun http-url-encode (str)
  "URL encode STR."
  (apply 'concat
         (mapcar (lambda (c)
                   (if (or (and (>= c ?a) (<= c ?z))
                           (and (>= c ?A) (<= c ?Z))
                           (and (>= c ?0) (<= c ?9)))
                       (string c)
                     (format "%%%02x" c)))
                 (encode-coding-string str 'utf-8))))

(defvar sparql-results-buffer nil)
(defvar sparql-base-url nil)
(defvar sparql-format nil)

(defun sparql-set-base-url (url)
  "Sets the base URL for queries"
  ;; TODO: This isn't displaying the prompt for some reason
  (interactive "sNew base URL for queries: ")
  (setq sparql-base-url url))

(defun sparql-get-base-url ()
  "Returns the base URL for SPARQL queries in this buffer unless
it has not been set, in which case it prompts the user."
  (if sparql-base-url
      sparql-base-url
    (setq sparql-base-url
          (read-string
           (format "SPARQL URL (%s): " sparql-default-base-url)
           nil
           nil
           sparql-default-base-url))))

<<<<<<< HEAD
(defun sparql-get-format ()
  "Returns the requested result format for queries in this buffer
unless it has not been set, in which case it prompts the user."
  (let ((current-format (or sparql-format sparql-default-format)))
    (setq sparql-format
          (read-string
           (format "Format (%s): " current-format)
           nil
           nil
           current-format))))
=======
(defun sparql-handle-results (status &optional sparql-results-buffer)
  "Handles the results that come back from url-retrieve for a
SPARQL query."
  (let ((http-results-buffer (current-buffer)))
    (set-buffer sparql-results-buffer)
    (let ((buffer-read-only nil))
      (delete-region (point-min) (point-max))
      (insert-buffer-substring http-results-buffer)
      (goto-char (point-min))))
  (view-buffer-other-window sparql-results-buffer))
>>>>>>> b21de363

(defun sparql-query-region ()
  "Submit the active region as a query to a SPARQL HTTP endpoint.
If the region is not active, use the whole buffer."
  (interactive)
  (let* ((beg (if (region-active-p) (region-beginning) (point-min)))
         (end (if (region-active-p) (region-end) (point-max)))
         (text (buffer-substring beg end))
<<<<<<< HEAD
         (url-request-method "POST")
         (url-request-extra-headers
          `(("Content-Type" . "application/x-www-form-urlencoded")
            ("Accept" . ,(sparql-get-format))))
         (url-request-data (format "query=%s" (http-url-encode text)))
         (url (sparql-get-base-url))
         (b (url-retrieve url #'(lambda (status &rest cbargs)))))
    (switch-to-buffer-other-window b)))
=======
         (escaped-text (http-url-encode text))
         ;; TODO: Stop hardcoding this at some point
         (url (format "%s?format=csv&query=%s"
                      (sparql-get-base-url) escaped-text)))
    (url-retrieve url #'sparql-handle-results (list sparql-results-buffer))))
>>>>>>> b21de363

(defconst sparql-keywords-re
  (regexp-opt
   '("ADD" "ALL" "AS" "ASC" "ASK"
     "BASE" "BIND" "BINDINGS" "BY"
     "CLEAR" "CONSTRUCT" "COPY" "CREATE"
     "DATA" "DEFAULT" "DELETE" "DESC" "DESCRIBE" "DISTINCT" "DROP"
     "FILTER" "FROM"
     "GRAPH" "GROUP"
     "HAVING"
     "IN" "INSERT" "INTO"
     "LIMIT" "LOAD"
     "MINUS" "MOVE"
     "NAMED" "NOT"
     "OFFSET" "OPTIONAL" "ORDER"
     "PREFIX"
     "REDUCED"
     "SELECT" "SERVICE" "SILENT"
     "TO"
     "UNDEF" "UNION" "USING"
     "WHERE" "WITH")
   'words))

(defconst sparql-keywords
  `(("<.*>" . font-lock-constant-face)
    (".*\\(#.*\\)" 1 font-lock-comment-face)
    ,sparql-keywords-re
    ("\\?\\w+" . font-lock-variable-name-face)
    ("\"[^\"]*\"" . font-lock-string-face)
    ("'[^']*'" . font-lock-string-face)))

(defvar sparql-indent-offset 2
  "*Indentation offset for `sparql-mode'")

(defun sparql-indent-line ()
  "Indent current line as a sparql expression."
  (interactive)
  (back-to-indentation)
  (let ((indent-column 0))
    (save-excursion
      (ignore-errors
        (while (= 0 indent-column)
          (backward-up-list)
          (when (looking-at "{")
            (setq indent-column
                  (+ (current-indentation)
                     sparql-indent-offset)))
          (when (looking-at "(")
            (setq indent-column
                  (1+ (current-column)))))))
    (save-excursion
      (when (looking-at "}")
        (setq indent-column
              (- indent-column
                 sparql-indent-offset))))
    (indent-line-to indent-column)))


;;;###autoload
(define-derived-mode sparql-mode text-mode "SPARQL"
  :group 'sparql-mode
  (make-local-variable 'sparql-base-url)
  ;; Results buffer
  (set (make-local-variable 'sparql-results-buffer)
       (generate-new-buffer (format "*SPARQL: %s*" (buffer-name))))
  (save-current-buffer
    (set-buffer sparql-results-buffer)
    (setq buffer-read-only t))
  ;; Comments
  (make-local-variable 'comment-start)
  (setq comment-start "# ")
  ;; Indentation
  (set (make-local-variable 'indent-line-function) 'sparql-indent-line)
  ;; Font-lock support
  (setq font-lock-defaults '(sparql-keywords))
  ;; Key maps
  (define-key sparql-mode-map (kbd "C-c C-x") 'sparql-query-region))

(provide 'sparql-mode)

;;; sparql-mode.el ends here<|MERGE_RESOLUTION|>--- conflicted
+++ resolved
@@ -96,7 +96,6 @@
            nil
            sparql-default-base-url))))
 
-<<<<<<< HEAD
 (defun sparql-get-format ()
   "Returns the requested result format for queries in this buffer
 unless it has not been set, in which case it prompts the user."
@@ -107,7 +106,7 @@
            nil
            nil
            current-format))))
-=======
+
 (defun sparql-handle-results (status &optional sparql-results-buffer)
   "Handles the results that come back from url-retrieve for a
 SPARQL query."
@@ -118,7 +117,6 @@
       (insert-buffer-substring http-results-buffer)
       (goto-char (point-min))))
   (view-buffer-other-window sparql-results-buffer))
->>>>>>> b21de363
 
 (defun sparql-query-region ()
   "Submit the active region as a query to a SPARQL HTTP endpoint.
@@ -127,22 +125,13 @@
   (let* ((beg (if (region-active-p) (region-beginning) (point-min)))
          (end (if (region-active-p) (region-end) (point-max)))
          (text (buffer-substring beg end))
-<<<<<<< HEAD
          (url-request-method "POST")
          (url-request-extra-headers
           `(("Content-Type" . "application/x-www-form-urlencoded")
             ("Accept" . ,(sparql-get-format))))
          (url-request-data (format "query=%s" (http-url-encode text)))
-         (url (sparql-get-base-url))
-         (b (url-retrieve url #'(lambda (status &rest cbargs)))))
-    (switch-to-buffer-other-window b)))
-=======
-         (escaped-text (http-url-encode text))
-         ;; TODO: Stop hardcoding this at some point
-         (url (format "%s?format=csv&query=%s"
-                      (sparql-get-base-url) escaped-text)))
+         (url (sparql-get-base-url)))
     (url-retrieve url #'sparql-handle-results (list sparql-results-buffer))))
->>>>>>> b21de363
 
 (defconst sparql-keywords-re
   (regexp-opt
